#!/usr/bin/env bash

# summary
#   this just removes all of the can-be deleted files
#   can be useful for fixing corrupted setups

mkdir -p "$PROJECTR_FOLDER/settings/when_cleaning"

# this loop is so stupidly complicated because of many inherent-to-shell reasons, for example: https://stackoverflow.com/questions/13726764/while-loop-subshell-dilemma-in-bash
for_each_item_in="$PROJECTR_FOLDER/settings/when_cleaning"
[ -z "$__NESTED_WHILE_COUNTER" ] && __NESTED_WHILE_COUNTER=0;__NESTED_WHILE_COUNTER="$((__NESTED_WHILE_COUNTER + 1))"; trap 'rm -rf "$__temp_var__temp_folder"' EXIT; __temp_var__temp_folder="$(mktemp -d)"; mkfifo "$__temp_var__temp_folder/pipe_for_while_$__NESTED_WHILE_COUNTER"; (find "$for_each_item_in" ! -path . -print0 2>/dev/null | sort -z > "$__temp_var__temp_folder/pipe_for_while_$__NESTED_WHILE_COUNTER" &); while read -d $'\0' each
do
    # check if file exists
    if [ -f "$each" ]
    then
        source "$each"
    fi
<<<<<<< HEAD
}

# detach this (behaves like unlink)
del "$PROJECTR_FOLDER/home/.cache/nix"

# the usual things
__temp_var_cache_folder="$PROJECTR_FOLDER/settings/.cache"
del "$__temp_var_cache_folder"
for item in $(find "$PROJECTR_FOLDER" ! -path . -iregex '.*\.cleanable(\..*)?')
do
    del "$item"
done
# restore the keep file
mkdir -p "$__temp_var_cache_folder" && touch "$__temp_var_cache_folder/.keep"

# remove git's hooks
if [[ -d "$PROJECTR_FOLDER/.git/hooks" ]]
then
    for file in $(find "$PROJECTR_FOLDER/.git/hooks")
    do
        # check if file exists
        if [ -f "$file" ]
        then
            rm -fv "$file"
        fi
    done
fi

# delete all the __pycache__'s
for item in $(find "$PROJECTR_FOLDER" ! -path . -iregex '__pycache__')
do
    del "$item"
done
=======
done < "$__temp_var__temp_folder/pipe_for_while_$__NESTED_WHILE_COUNTER";__NESTED_WHILE_COUNTER="$((__NESTED_WHILE_COUNTER - 1))"
>>>>>>> 0969b52e
<|MERGE_RESOLUTION|>--- conflicted
+++ resolved
@@ -15,40 +15,4 @@
     then
         source "$each"
     fi
-<<<<<<< HEAD
-}
-
-# detach this (behaves like unlink)
-del "$PROJECTR_FOLDER/home/.cache/nix"
-
-# the usual things
-__temp_var_cache_folder="$PROJECTR_FOLDER/settings/.cache"
-del "$__temp_var_cache_folder"
-for item in $(find "$PROJECTR_FOLDER" ! -path . -iregex '.*\.cleanable(\..*)?')
-do
-    del "$item"
-done
-# restore the keep file
-mkdir -p "$__temp_var_cache_folder" && touch "$__temp_var_cache_folder/.keep"
-
-# remove git's hooks
-if [[ -d "$PROJECTR_FOLDER/.git/hooks" ]]
-then
-    for file in $(find "$PROJECTR_FOLDER/.git/hooks")
-    do
-        # check if file exists
-        if [ -f "$file" ]
-        then
-            rm -fv "$file"
-        fi
-    done
-fi
-
-# delete all the __pycache__'s
-for item in $(find "$PROJECTR_FOLDER" ! -path . -iregex '__pycache__')
-do
-    del "$item"
-done
-=======
-done < "$__temp_var__temp_folder/pipe_for_while_$__NESTED_WHILE_COUNTER";__NESTED_WHILE_COUNTER="$((__NESTED_WHILE_COUNTER - 1))"
->>>>>>> 0969b52e
+done < "$__temp_var__temp_folder/pipe_for_while_$__NESTED_WHILE_COUNTER";__NESTED_WHILE_COUNTER="$((__NESTED_WHILE_COUNTER - 1))"