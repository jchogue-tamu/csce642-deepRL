--- conflicted
+++ resolved
@@ -18,16 +18,6 @@
 # clean all the small things
 "$PROJECTR_COMMANDS_FOLDER/project/clean"
 
-<<<<<<< HEAD
-# the mac library cache
-if [[ -d "$PROJECTR_FOLDER" ]]
-then
-    del "$PROJECTR_HOME/Library/Caches"
-fi
-
-# delete venv
-del "$PROJECTR_FOLDER/.venv"
-=======
 mkdir -p "$PROJECTR_FOLDER/settings/when_purging"
 
 # this loop is so stupidly complicated because of many inherent-to-shell reasons, for example: https://stackoverflow.com/questions/13726764/while-loop-subshell-dilemma-in-bash
@@ -39,5 +29,4 @@
     then
         source "$each"
     fi
-done < "$__temp_var__temp_folder/pipe_for_while_$__NESTED_WHILE_COUNTER";__NESTED_WHILE_COUNTER="$((__NESTED_WHILE_COUNTER - 1))"
->>>>>>> 0969b52e
+done < "$__temp_var__temp_folder/pipe_for_while_$__NESTED_WHILE_COUNTER";__NESTED_WHILE_COUNTER="$((__NESTED_WHILE_COUNTER - 1))"