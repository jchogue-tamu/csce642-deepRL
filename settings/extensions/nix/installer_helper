--- conflicted
+++ resolved
@@ -1,50 +1,3 @@
-<<<<<<< HEAD
-: 'have to use the : (the do-nothing command) for comments because this script gets crushed into one line';
-:       ;
-: MacOS ;
-:       ;
-if [[ "$OSTYPE" = "darwin"* ]]; then
-    full_version="$(sw_vers -productVersion)";
-    major_version="$(echo "$full_version" | sed -E 's/([0-9]+)\.[0-9]+\.[0-9]+/\1/g')";
-    minor_version="$(echo "$full_version" | sed -E 's/[0-9]+\.([0-9]+)\.[0-9]+/\1/g')";
-    :                 ; 
-    : Big Sur or Newer;
-    :                 ;
-    if [ "$major_version" = "11" ]; then
-        sh <(curl -L https://nixos.org/nix/install) --darwin-use-unencrypted-nix-store-volume
-    elif [ "$major_version" -eq "10" ]; then
-        : Catalina ;
-        if [ "$minor_version" = "15" ]; then
-            sh <(curl -L https://nixos.org/nix/install) --darwin-use-unencrypted-nix-store-volume;
-        : 'Mojave, High Siera, Siera, and maybe older versions (Yosemite, Mavericks)' ;
-        else
-            curl -L https://nixos.org/nix/install | sh -s -- --daemon;
-        fi
-    else
-        echo 'We tried to get you MacOS version by running `sw_vers -productVersion`';
-        echo '(which returns '"$full_version"')';
-        echo "Either 1. that value is empty 2. You're on an insanely old version 3. You're on a version way way in the future from when this script was made";
-    fi
-fi
-
-:       ;
-: Linux ;
-:       ;
-if [ "$OSTYPE" = "linux-gnu" ]; then
-    curl -L https://nixos.org/nix/install | sh -s -- --daemon;
-fi
-
-: manually update the environment ;
-if [ -f "/nix/var/nix/profiles/default/etc/profile.d/nix-daemon.sh" ]; then
-    . "/nix/var/nix/profiles/default/etc/profile.d/nix-daemon.sh";
-fi
-if [ -f "/Users/$(whoami)/.nix-profile/etc/profile.d/nix.sh" ]; then
-    . "/Users/$(whoami)/.nix-profile/etc/profile.d/nix.sh"
-fi
-export PATH="$PATH:/nix/var/nix/profiles/default/bin/";
-echo "If you want additional information about installing nix see: https://nixos.org/manual/nix/stable/#chap-installation";
-echo ""
-=======
 { # <- Prevent execution if this script was only partially downloaded
 
 # dependencies (some depend on the OS): command, uname, echo, sed, sh, curl, sw_vers, pidof, whoami, mktemp, rm, basename, xz, mkdir, tar
@@ -352,5 +305,4 @@
     
 fi
 
-} # end: <- Prevent execution if this script was only partially downloaded
->>>>>>> 123d002d
+} # end: <- Prevent execution if this script was only partially downloaded